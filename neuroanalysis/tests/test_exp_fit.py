--- conflicted
+++ resolved
@@ -1,10 +1,7 @@
 import numpy as np
 
 from neuroanalysis.data import TSeries
-<<<<<<< HEAD
-from neuroanalysis.fitting.exp import exp_decay, exp_fit, fit_with_explicit_hessian, exact_fit_exp
-=======
-from neuroanalysis.fitting.exp import exp_decay, exp_fit, exact_fit_exp, fit_with_explicit_hessian
+from neuroanalysis.fitting.exp import exp_decay, exp_fit, exact_fit_exp
 
 
 def test_exp_fit(plot_errors=False, plot_all=False, raise_errors=True, fn=exp_fit):
@@ -17,13 +14,12 @@
             yoffsets = np.linspace(-0.1, 0.1, 5)
             # yscales = 10**np.linspace(-4, -1, 10)
             yscales = 10**np.linspace(-1, 0, 10)
-            yscales = np.concatenate([yscales, -yscales])
             noise = 5e-3
         else:
             yoffsets = np.linspace(-1e-9, 1e-9, 5)
             yscales = 10**np.linspace(-13, -9, 10)
-            yscales = np.concatenate([yscales, -yscales])
             noise = 50e-12
+        yscales = np.concatenate([yscales, -yscales])
         for tau in taus:
             for yoffset in yoffsets:
                 for yscale in yscales:
@@ -39,7 +35,7 @@
                     )
                     if plot_all:
                         plot_test_result(y, params, fit)
-                                        
+
                     try:
                         check_exp_fit(y, params, fit, noise)
                     except Exception:
@@ -50,8 +46,7 @@
 
 
 def test_exact_fit_exp():
-    test_exp_fit(fn=exact_fit_exp)                
->>>>>>> d4674937
+    test_exp_fit(fn=exact_fit_exp)
 
 
 def test_bad_curve(plot=False):
@@ -64,40 +59,10 @@
     duration = params['tau'] * 4
     t = np.linspace(0, duration, 1000)
     data = exp_decay(t, **params)
-    data += np.random.normal(0, 1e-12, data.shape)
+    data += np.random.normal(0, noise, data.shape)
     y = TSeries(data, time_values=t)
-<<<<<<< HEAD
-
-    # fit = exp_fit(y)
-=======
     fit = exp_fit(y)
-    fit, y = run_single_exp_fit(
-        duration=duration,
-        sample_rate=1000 / duration,
-        params=params,
-        noise=noise,
-        rng=np.random.RandomState(1234),
-        fit_func=exp_fit,
-    )
-
->>>>>>> d4674937
-    # fit = fit_with_explicit_hessian(y)
-    fit = exact_fit_exp(y)
-
-    plot_if_needed(fit, plot, y)
-    assert fit['nrmse'] < 0.05, f"Error too big: {fit['nrmse']}"
-    assert np.allclose(fit['fit'], [offset, scale, tau], rtol=0.05)
-
-
-def plot_if_needed(fit: dict, plot: bool, y: TSeries):
     if plot:
-<<<<<<< HEAD
-        import pyqtgraph as pg
-        plt = pg.plot(y.time_values, y.data, pen='w')
-        plt.setTitle(fit['nrmse'])
-        plt.plot(y.time_values, fit['model'](y.time_values), pen='r')
-        pg.exec()
-=======
         plot_test_result(y, params, fit)
 
     check_exp_fit(y, params, fit, noise)
@@ -138,7 +103,6 @@
     plt.plot(y.time_values, target_y, pen='b', label='target')
     plt.addLegend()
     pg.exec()
->>>>>>> d4674937
 
 
 if __name__ == '__main__':
